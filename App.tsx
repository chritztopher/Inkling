import React, { useEffect, useCallback, useMemo } from 'react';
import { StatusBar } from 'expo-status-bar';
import { Platform } from 'react-native';
import * as SplashScreen from 'expo-splash-screen';
import { Asset } from 'expo-asset';

// Navigation
import Navigation from './app/navigation';

// NativeWind styles
import './global.css';

// Prevent the splash screen from auto-hiding before asset loading is complete
SplashScreen.preventAutoHideAsync();

// Pre-cache critical assets
const criticalAssets = [
  require('./assets/inkblot.svg'),
];

// Lazy load non-critical assets
const nonCriticalAssets = [
  require('./assets/waveform.json'),
];

export default function App() {
  const statusBarStyle = useMemo(() => 
    Platform.OS === 'ios' ? 'dark' : 'auto', 
    []
  );

  const loadCriticalAssets = useCallback(async () => {
    try {
      await Asset.loadAsync(criticalAssets);
    } catch (error) {
      console.warn('Failed to load critical assets:', error);
    }
  }, []);

  const loadNonCriticalAssets = useCallback(async () => {
    try {
      // Load non-critical assets in background
      await Asset.loadAsync(nonCriticalAssets);
    } catch (error) {
      console.warn('Failed to load non-critical assets:', error);
    }
  }, []);

  useEffect(() => {
    const prepare = async () => {
      try {
<<<<<<< HEAD
        // No assets to preload currently - JSON files are loaded directly when needed
        // await Asset.loadAsync([]);
=======
        // Load critical assets first
        await loadCriticalAssets();
        
        // Hide splash screen as soon as critical assets are loaded
        await SplashScreen.hideAsync();
        
        // Load non-critical assets in background
        loadNonCriticalAssets();
>>>>>>> 7ba0e2d9
      } catch (error) {
        console.warn('Failed to prepare app:', error);
        // Still hide splash screen even if assets fail to load
        await SplashScreen.hideAsync();
      }
    };

    prepare();
  }, [loadCriticalAssets, loadNonCriticalAssets]);

  return (
    <>
      <StatusBar style={statusBarStyle} />
      <Navigation />
    </>
  );
} <|MERGE_RESOLUTION|>--- conflicted
+++ resolved
@@ -49,10 +49,6 @@
   useEffect(() => {
     const prepare = async () => {
       try {
-<<<<<<< HEAD
-        // No assets to preload currently - JSON files are loaded directly when needed
-        // await Asset.loadAsync([]);
-=======
         // Load critical assets first
         await loadCriticalAssets();
         
@@ -61,7 +57,6 @@
         
         // Load non-critical assets in background
         loadNonCriticalAssets();
->>>>>>> 7ba0e2d9
       } catch (error) {
         console.warn('Failed to prepare app:', error);
         // Still hide splash screen even if assets fail to load
