require('dotenv').config();

module.exports = ({ config }) => ({
  ...config,
  expo: {
    name: "Inkling",
    slug: "inkling-conversation",
    version: "1.0.0",
    orientation: "portrait",
    // icon: "./assets/icon.png", // Removed for now - focusing on core functionality
    userInterfaceStyle: "light",
    splash: {
      // image: "./assets/splash.png", // Removed for now - focusing on core functionality
      resizeMode: "contain",
      backgroundColor: "#ffffff"
    },
    assetBundlePatterns: [
      "assets/icon.png",
      "assets/splash.png",
      "assets/adaptive-icon.png",
      "assets/favicon.png",
      "assets/inkblot.svg",
      "assets/waveform.json"
    ],
    ios: {
      supportsTablet: true,
      bundleIdentifier: "com.inkling.conversation"
    },
    android: {
      adaptiveIcon: {
        // foregroundImage: "./assets/adaptive-icon.png", // Removed for now - focusing on core functionality
        backgroundColor: "#ffffff"
      },
      package: "com.inkling.conversation"
    },
    web: {
      // favicon: "./assets/favicon.png" // Removed for now - focusing on core functionality
    },
    plugins: [
<<<<<<< HEAD
      "expo-av",
      "expo-audio"
    ]
=======
      "expo-av"
    ],
    // Add optimization settings
    optimization: {
      tree_shaking: {
        enabled: true
      }
    }
>>>>>>> 7ba0e2d9
  },
  extra: {
    SUPABASE_URL: process.env.SUPABASE_URL,
    SUPABASE_ANON_KEY: process.env.SUPABASE_ANON_KEY,
  },
}); <|MERGE_RESOLUTION|>--- conflicted
+++ resolved
@@ -37,12 +37,8 @@
       // favicon: "./assets/favicon.png" // Removed for now - focusing on core functionality
     },
     plugins: [
-<<<<<<< HEAD
       "expo-av",
       "expo-audio"
-    ]
-=======
-      "expo-av"
     ],
     // Add optimization settings
     optimization: {
@@ -50,7 +46,6 @@
         enabled: true
       }
     }
->>>>>>> 7ba0e2d9
   },
   extra: {
     SUPABASE_URL: process.env.SUPABASE_URL,
